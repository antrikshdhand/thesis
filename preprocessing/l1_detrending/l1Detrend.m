function l1Detrend(f, t, ampls, alphas, names, plottingOptions, exportOptions)

% FUNCTION NAME:
%   l1Detrend
%
% DESCRIPTION:
%   Applies L1 detrending to each time segment of a given spectrogram using
%   a range of alpha values. 
%   The function supports various plotting options to visualise the results 
%   including comparison spectrograms, l1 trends of a random time segment, 
%   detrended versions of a random time segment, and 3D surfaces. 
%   The detrended spectrograms can also be exported as CSV files.
%
% INPUT:
%   f - (double array) Frequency values of the spectrogram
%   t - (double array) Time values of the spectrogram
%   ampls - (double matrix) Original amplitude spectrogram (f x t)
%   alphas - (double array) Array of alpha values for L1 detrending
%   names - (struct) Metadata for naming outputs, including:
%       * fileName - (string) Name of the input file
%       * className - (string) Class/category name for the input file
%   plottingOptions - (struct) Settings for plotting, including:
%       * plotSpec - (logical) Plot original and detrended spectrograms at 
%           various alpha values
%       * plotSegTrend - (logical) Plot a random time segment overlaid with
%           its L1 trend at various alpha values
%       * plotSegDetrended - (logical) Plot a random time segment overlaid 
%           with its detrended versions at various alpha values
%       * plot3DSurface - (logical) Plot 3D surfaces for the original and 
%           detrended spectrograms at all alpha values
%   exportOptions - (struct) Settings for exporting the detrended 
%       spectrograms, including:
%       * resizeSpec - (logical) Resize spectrograms to 192x192 before
%           export
%       * exportSpecCsv - (logical) Enable CSV export of the detrended 
%           spectrograms
%       * exportSpecCsvPath - (string) Directory for CSV export
%       * exportSpecMat - (logical) Enable MAT export of the detrended 
%           spectrograms
%       * exportSpecMatPath - (string) Directory for MAT export
%
% OUTPUT:
%   No direct outputs. However, the function generates visualisations and 
%   exports CSV files based on the specified options.
%
% REVISION HISTORY:
%   2024/11/09 - Initial commit to Github.

    validateInputs(alphas, exportOptions);

    % Initialise cell arrays to store detrended amplitudes and l1 trends 
    % for each alpha
    ampls_detrended_ls = cell(1, length(alphas));
    l1_trends_ls = cell(1, length(alphas));

    for i = 1:length(alphas)
        ampls_detrended_ls{i} = zeros(size(ampls));
        l1_trends_ls{i} = zeros(size(ampls));
    end
    
        % Run the l1 detrending algorithm on each time segment t_i of the 
        % spectrogram
        num_time_bins = length(t);
        for i = 1:num_time_bins
            % Get the ith column/ith time segment of the spectrogram
            t_i = ampls(:, i); 
        
            % Perform l1 filtering on the ith time segment
            lambda_max = l1tf_lambdamax(t_i);
            for j = 1:length(alphas)
                alpha = alphas(j);
                t_i_detrended = l1tf(t_i, alpha * lambda_max);
                
                % Store the trend and detrended amplitude in cell arrays
                l1_trends_ls{j}(:, i) = t_i_detrended;
                ampls_detrended_ls{j}(:, i) = t_i - t_i_detrended;
            end
        end
<<<<<<< HEAD
    
    outerposition = [0 0 0.5 0.6];
=======

    outerposition = [0 0 0.8 0.8];
>>>>>>> e145b2da

    % Plot comparison spectrogram if specified
    if plottingOptions.plotSpec
        fig = figure('units', 'normalized', 'outerposition', outerposition);
<<<<<<< HEAD
        % sgtitle( ...
        %     sprintf('%s (%s) - l1 detrend at various alpha', ...
        %     names.fileName, names.className), ...
        %     'Interpreter', 'None', ...
        %     'FontSize', 16, ...
        %     'FontWeight', 'bold' ...
        % );
=======
        sgtitle( ...
            sprintf(['l1 detrended spectrograms at various alpha values\n' ...
            '%s (%s)'], ...
            names.fileName, names.className), ...
            'Interpreter', 'None', ...
            'FontSize', 14, ...
            'FontWeight', 'bold');
>>>>>>> e145b2da
        
        numPlotRows = ceil((length(alphas) + 1) / 2);
        subplot(numPlotRows, 2, 1);
        imagesc(f, t, ampls');
        xlabel('Frequency (Hz)');
        ylabel('Time');
        colormap('hot');
        colorbar;
        title('Original');
        for i = 1:length(alphas)
            subplot(numPlotRows, 2, i + 1);
            imagesc(f, t, ampls_detrended_ls{i}');
            xlabel('Frequency (Hz)');
            ylabel('Time');
            colormap('hot');
            colorbar;
            title(sprintf('alpha=%g', alphas(i)));
            %clim([min(ampls(:)) max(ampls(:))]);
        end
<<<<<<< HEAD
        exportgraphics(fig, 'examples/spec_comparison.pdf')
=======
        exportgraphics(fig, "examples/spec_comparison.pdf")
>>>>>>> e145b2da
    end

    random_time_seg = randi([1, num_time_bins]);

    % Plot one random time segment overlayed with its l1 trend at different
    % alpha values
    if plottingOptions.plotSegTrend
        numPlots = length(alphas) + 1;
        numCols = 2; 
        numRows = ceil(numPlots / numCols);

        % Plot original and l1 trends at different alphas
        fig = figure('units', 'normalized', 'outerposition', outerposition);
<<<<<<< HEAD
        % sgtitle( ...
        %     sprintf("A random time segment (segment %i) overlaid with its " + ...
        %     "l1 trend at various alpha values\n%s (%s)", ...
        %     random_time_seg, names.fileName, names.className), ...
        %     'FontSize', 16, ...
        %     'Interpreter', 'None', ...
        %     'FontWeight', 'bold' ...
        % );
=======
        sgtitle( ...
            sprintf("A random time segment (segment %i) overlaid with its " + ...
            "l1 trend at various alpha values\n%s (%s)", ...
            random_time_seg, names.fileName, names.className), ...
            'FontSize', 14, ...
            'Interpreter', 'None', ...
            'FontWeight', 'bold' ...
        );
>>>>>>> e145b2da
        for i = 1:numPlots
            subplot(numRows, numCols, i);
            
            % Plot original spectrum in a semi-transparent blue
            plot(f, ampls(:, random_time_seg), 'LineWidth', 0.75, ...
                'Color', [0, 0, 1, 0.45]);
            hold on;
    
            % Plot l1 trend if not the first plot
            if i > 1
                plot(f, l1_trends_ls{i - 1}(:, random_time_seg), 'r-', ...
                    'LineWidth', 1.75);
                title(sprintf('Original and alpha=%g', alphas(i - 1)));
            else
                title('Original');
            end
    
            % Set plot labels and limits
            xlabel('Frequency (Hz)');
            ylabel('Amplitude');
            hold off;
        end
<<<<<<< HEAD
        exportgraphics(fig, 'examples/segment_l1_trend.pdf')
=======
        exportgraphics(fig, "examples/segment_l1_trend.pdf")
>>>>>>> e145b2da
    end

    % Plot one random time segment overlaid with its detrended versions at 
    % different alpha values
    if plottingOptions.plotSegDetrended
        numPlots = length(alphas) + 1;
        numCols = 2;
        numRows = ceil(numPlots / numCols);

        fig = figure('units', 'normalized', 'outerposition', outerposition);
<<<<<<< HEAD
        % sgtitle( ...
        %     sprintf("Random time segment %i overlaid with detrended versions " + ...
        %     "at various alpha values\n%s (%s)", ...
        %     random_time_seg, names.fileName, names.className), ...
        %     'FontSize', 16, ...
        %     'FontWeight', 'bold', ...
        %     'Interpreter', 'None' ...
        % );
=======
        sgtitle( ...
            sprintf("Random time segment %i overlaid with detrended versions " + ...
            "at various alpha values\n%s (%s)", ...
            random_time_seg, names.fileName, names.className), ...
            'FontSize', 14, ...
            'FontWeight', 'bold', ...
            'Interpreter', 'None' ...
        );
>>>>>>> e145b2da
        
        for i = 1:numPlots
            subplot(numRows, numCols, i);
            plot(f, ampls(:, random_time_seg), 'LineWidth', 0.75, ...
                'Color', [0, 0, 1, 0.45]);
            hold on;
            if i > 1
                plot(f, ampls_detrended_ls{i - 1}(:, random_time_seg), ...
                    'r-', 'LineWidth', 1.75);
                title(sprintf('Original and alpha=%g', alphas(i - 1)));
            else
                title('Original');
            end
            xlabel('Frequency (Hz)');
            ylabel('Amplitude');
            hold off;
        end
<<<<<<< HEAD
        exportgraphics(fig, 'examples/segment_detrended.pdf')
=======
        exportgraphics(fig, "examples/segment_detrended.pdf")
>>>>>>> e145b2da
    end

    % Plot 3D surfaces for original and detrended spectrograms at all alpha values
    if plottingOptions.plot3DSurface
        numPlots = length(alphas) + 1;
        numCols = 2;
        numRows = ceil(numPlots / numCols);

        fig = figure('units', 'normalized', 'outerposition', outerposition);
<<<<<<< HEAD
        % sgtitle(sprintf('3D surfaces of original and detrended spectrograms\n%s (%s)', ...
        %     names.fileName, names.className), ...
        %     'FontSize', 16, ...
        %     'FontWeight', 'bold', ...
        %     'Interpreter', 'None' ...
        % );
=======
        sgtitle(sprintf('3D surfaces of original and detrended spectrograms\n%s (%s)', ...
            names.fileName, names.className), ...
            'FontSize', 14, ...
            'FontWeight', 'bold', ...
            'Interpreter', 'None' ...
        );
>>>>>>> e145b2da

        % Plot original spectrogram
        subplot(numRows, numCols, 1);
        surf(f, t, ampls');
        xlabel('Frequency (Hz)');
        ylabel('Time');
        zlabel('Amplitude');
        title('Original 3D Surface');

        % Plot each detrended spectrogram for different alpha values
        for i = 1:length(alphas)
            subplot(numRows, numCols, i + 1);
            surf(f, t, ampls_detrended_ls{i}');
            xlabel('Frequency (Hz)');
            ylabel('Time');
            zlabel('Amplitude');
            title(sprintf('Detrended 3D surface (alpha=%g)', alphas(i)));
        end
<<<<<<< HEAD
        exportgraphics(fig, 'examples/3d_plot.pdf')
=======
        exportgraphics(fig, "examples/3d_surface.pdf")
>>>>>>> e145b2da
    end

    % Resize spectrogram if specified
    if exportOptions.resizeSpec
        for i = 1:length(alphas)
            ampls_detrended_ls{i} = imresize(ampls_detrended_ls{i}, [192 192]);
        end
    end

    % Export to CSV if specified
    if exportOptions.exportSpecCsv
        if ~isfolder(exportOptions.exportSpecCsvPath)
            mkdir(exportOptions.exportSpecCsvPath);
        end
        for i = 1:length(alphas)
            alpha_folder = fullfile(exportOptions.exportSpecCsvPath, "alpha_" + alphas(i));
            if ~isfolder(alpha_folder)
                mkdir(alpha_folder);
            end
            if ~isfolder(fullfile(alpha_folder, names.className))
                mkdir(fullfile(alpha_folder, names.className));
            end

            [~, name, ~] = fileparts(names.fileName); 
            csvFilename = fullfile( ...
                alpha_folder, ...
                names.className, ...
                [name, '.csv'] ...
            );
            writematrix(ampls_detrended_ls{i}, csvFilename);
        end
    end

    % Export to MAT if specified
    if exportOptions.exportSpecMat
        if ~isfolder(exportOptions.exportSpecMatPath)
            mkdir(exportOptions.exportSpecMatPath);
        end
        for i = 1:length(alphas)
            alpha_folder = fullfile(exportOptions.exportSpecMatPath, "alpha_" + alphas(i));
            if ~isfolder(alpha_folder)
                mkdir(alpha_folder);
            end
            if ~isfolder(fullfile(alpha_folder, names.className))
                mkdir(fullfile(alpha_folder, names.className));
            end

            [~, name, ~] = fileparts(names.fileName); 
            matFilepath = fullfile( ...
                alpha_folder, ...
                names.className, ...
                [name, '.mat'] ...
            );

            ampls_detrended_exp = ampls_detrended_ls{i};
            save(matFilepath, 'ampls_detrended_exp');
        end
    end

    function validateInputs(alphas, exportOptions)
        % Check alpha array length
        assert(length(alphas) < 8, ...
            'Too many alpha values; limit to less than 8.');

        % Check if export options are complete if exportSpecCsv is enabled
        if isfield(exportOptions, 'exportSpecCsv') && exportOptions.exportSpecCsv
            assert( ...
                isfield(exportOptions, 'exportSpecCsvPath') && ...
                ~isempty(exportOptions.exportSpecCsvPath), ...
                "exportSpecCsv is enabled, but no path provided in " + ...
                "exportSpecCsvPath." ...
            );
        end
    end
end<|MERGE_RESOLUTION|>--- conflicted
+++ resolved
@@ -76,18 +76,12 @@
                 ampls_detrended_ls{j}(:, i) = t_i - t_i_detrended;
             end
         end
-<<<<<<< HEAD
     
     outerposition = [0 0 0.5 0.6];
-=======
-
-    outerposition = [0 0 0.8 0.8];
->>>>>>> e145b2da
 
     % Plot comparison spectrogram if specified
     if plottingOptions.plotSpec
         fig = figure('units', 'normalized', 'outerposition', outerposition);
-<<<<<<< HEAD
         % sgtitle( ...
         %     sprintf('%s (%s) - l1 detrend at various alpha', ...
         %     names.fileName, names.className), ...
@@ -95,15 +89,6 @@
         %     'FontSize', 16, ...
         %     'FontWeight', 'bold' ...
         % );
-=======
-        sgtitle( ...
-            sprintf(['l1 detrended spectrograms at various alpha values\n' ...
-            '%s (%s)'], ...
-            names.fileName, names.className), ...
-            'Interpreter', 'None', ...
-            'FontSize', 14, ...
-            'FontWeight', 'bold');
->>>>>>> e145b2da
         
         numPlotRows = ceil((length(alphas) + 1) / 2);
         subplot(numPlotRows, 2, 1);
@@ -123,11 +108,7 @@
             title(sprintf('alpha=%g', alphas(i)));
             %clim([min(ampls(:)) max(ampls(:))]);
         end
-<<<<<<< HEAD
         exportgraphics(fig, 'examples/spec_comparison.pdf')
-=======
-        exportgraphics(fig, "examples/spec_comparison.pdf")
->>>>>>> e145b2da
     end
 
     random_time_seg = randi([1, num_time_bins]);
@@ -141,7 +122,6 @@
 
         % Plot original and l1 trends at different alphas
         fig = figure('units', 'normalized', 'outerposition', outerposition);
-<<<<<<< HEAD
         % sgtitle( ...
         %     sprintf("A random time segment (segment %i) overlaid with its " + ...
         %     "l1 trend at various alpha values\n%s (%s)", ...
@@ -150,16 +130,6 @@
         %     'Interpreter', 'None', ...
         %     'FontWeight', 'bold' ...
         % );
-=======
-        sgtitle( ...
-            sprintf("A random time segment (segment %i) overlaid with its " + ...
-            "l1 trend at various alpha values\n%s (%s)", ...
-            random_time_seg, names.fileName, names.className), ...
-            'FontSize', 14, ...
-            'Interpreter', 'None', ...
-            'FontWeight', 'bold' ...
-        );
->>>>>>> e145b2da
         for i = 1:numPlots
             subplot(numRows, numCols, i);
             
@@ -182,11 +152,7 @@
             ylabel('Amplitude');
             hold off;
         end
-<<<<<<< HEAD
         exportgraphics(fig, 'examples/segment_l1_trend.pdf')
-=======
-        exportgraphics(fig, "examples/segment_l1_trend.pdf")
->>>>>>> e145b2da
     end
 
     % Plot one random time segment overlaid with its detrended versions at 
@@ -197,7 +163,6 @@
         numRows = ceil(numPlots / numCols);
 
         fig = figure('units', 'normalized', 'outerposition', outerposition);
-<<<<<<< HEAD
         % sgtitle( ...
         %     sprintf("Random time segment %i overlaid with detrended versions " + ...
         %     "at various alpha values\n%s (%s)", ...
@@ -206,16 +171,6 @@
         %     'FontWeight', 'bold', ...
         %     'Interpreter', 'None' ...
         % );
-=======
-        sgtitle( ...
-            sprintf("Random time segment %i overlaid with detrended versions " + ...
-            "at various alpha values\n%s (%s)", ...
-            random_time_seg, names.fileName, names.className), ...
-            'FontSize', 14, ...
-            'FontWeight', 'bold', ...
-            'Interpreter', 'None' ...
-        );
->>>>>>> e145b2da
         
         for i = 1:numPlots
             subplot(numRows, numCols, i);
@@ -233,11 +188,7 @@
             ylabel('Amplitude');
             hold off;
         end
-<<<<<<< HEAD
         exportgraphics(fig, 'examples/segment_detrended.pdf')
-=======
-        exportgraphics(fig, "examples/segment_detrended.pdf")
->>>>>>> e145b2da
     end
 
     % Plot 3D surfaces for original and detrended spectrograms at all alpha values
@@ -247,21 +198,12 @@
         numRows = ceil(numPlots / numCols);
 
         fig = figure('units', 'normalized', 'outerposition', outerposition);
-<<<<<<< HEAD
         % sgtitle(sprintf('3D surfaces of original and detrended spectrograms\n%s (%s)', ...
         %     names.fileName, names.className), ...
         %     'FontSize', 16, ...
         %     'FontWeight', 'bold', ...
         %     'Interpreter', 'None' ...
         % );
-=======
-        sgtitle(sprintf('3D surfaces of original and detrended spectrograms\n%s (%s)', ...
-            names.fileName, names.className), ...
-            'FontSize', 14, ...
-            'FontWeight', 'bold', ...
-            'Interpreter', 'None' ...
-        );
->>>>>>> e145b2da
 
         % Plot original spectrogram
         subplot(numRows, numCols, 1);
@@ -280,11 +222,7 @@
             zlabel('Amplitude');
             title(sprintf('Detrended 3D surface (alpha=%g)', alphas(i)));
         end
-<<<<<<< HEAD
         exportgraphics(fig, 'examples/3d_plot.pdf')
-=======
-        exportgraphics(fig, "examples/3d_surface.pdf")
->>>>>>> e145b2da
     end
 
     % Resize spectrogram if specified
