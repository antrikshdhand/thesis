import tensorflow as tf
import numpy as np
import keras
import matplotlib.pyplot as plt
import matplotlib.ticker as mticker
import matplotlib.patches
import cv2

from helpers import noise_models

def check_gpu_use():
    if len(tf.config.list_physical_devices('GPU')) == 0:
        raise Exception('****** NO GPU DETECTED! ******')
    print('GPU DETECTED \u2713')
    print(tf.config.list_physical_devices('GPU'))

def calculate_metrics(evals: list):
    mean = np.mean(evals, axis=0)
    return mean[0], mean[1] # loss, acc

def psnr(y_true, y_pred):
    return tf.image.psnr(y_true, y_pred, max_val=1.0)

def get_history_curve(history: keras.callbacks.History, metrics: list[str]):
    """
    Plots the training history for specified metrics over epochs.
    :param history: Keras History object from model.fit()
    :param metrics: List of metric names to plot (e.g., ['loss', 'psnr'])
    :return: matplotlib figure containing the plots
    """
    epochs = np.arange(1, len(history.history[metrics[0]]) + 1, dtype=int)
    num_metrics = len(metrics)

    if num_metrics == 1:
        metric_data = history.history[metrics[0]]

        fig, ax = plt.subplots(figsize=(8, 5))
        ax.plot(epochs, metric_data, 'bo-')
        ax.xaxis.get_major_locator().set_params(integer=True)
        ax.set_title(f'{metrics[0]} over epochs')
        ax.set_xlabel('Epochs')
        ax.set_ylabel(metrics[0])
        ax.grid(True)

    else:
        fig, axes = plt.subplots(num_metrics, 1, figsize=(8, 10), sharex=True)

        for i, metric in enumerate(metrics):
            metric_data = history.history[metric]
            axes[i].plot(epochs, metric_data, 'bo-')
            axes[i].xaxis.get_major_locator().set_params(integer=True)
            axes[i].set_title(f'{metric} over epochs')
            axes[i].set_xlabel('Epochs')
            axes[i].set_ylabel(metric)
            axes[i].grid(True)

        fig.tight_layout()

    return fig

def get_psnr_and_loss_curves(history: keras.callbacks.History, together=False):
    # Extract epochs
    num_epochs = len(history.history['psnr'])
    epochs = np.arange(1, num_epochs + 1, dtype=int)

    border_space = 0.05

    if together:
        # Create a single figure with 2 subplots side by side
<<<<<<< HEAD
        fig, (ax_psnr, ax_loss) = plt.subplots(1, 2, figsize=(12, 5))
=======
        fig, (ax_psnr, ax_loss) = plt.subplots(1, 2, figsize=(14, 5))
>>>>>>> 6c429c06
        
        # PSNR Plot
        ax_psnr.plot(epochs, history.history['psnr'], label='PSNR', marker='o')
        ax_psnr.plot(epochs, history.history['val_psnr'], label='Validation PSNR', marker='s')
        ax_psnr.set_title('PSNR over epochs')
        ax_psnr.set_xlabel('Epochs')
        ax_psnr.set_ylabel('PSNR (dB)')
        ax_psnr.legend()
        ax_psnr.grid(True)

        # Loss Plot
        ax_loss.plot(epochs, history.history['loss'], label='Loss', marker='o')
        ax_loss.plot(epochs, history.history['val_loss'], label='Validation loss', marker='s')
        ax_loss.set_title('Loss over epochs')
        ax_loss.set_xlabel('Epochs')
        ax_loss.set_ylabel('Loss')
        ax_loss.legend()
        ax_loss.grid(True)

        fig.tight_layout()
<<<<<<< HEAD
=======

>>>>>>> 6c429c06
        return fig
    
    else:
        # Separate figures for PSNR and Loss
        fig_psnr, ax_psnr = plt.subplots()
        ax_psnr.plot(epochs, history.history['psnr'], label='PSNR', marker='o')
        ax_psnr.plot(epochs, history.history['val_psnr'], label='Validation PSNR', marker='s')
        ax_psnr.set_title('PSNR over epochs')
        ax_psnr.set_xlabel('Epochs')
        ax_psnr.set_ylabel('PSNR (dB)')
        ax_psnr.legend()
        ax_psnr.grid(True)

        # Loss Plot
        fig_loss, ax_loss = plt.subplots()
        ax_loss.plot(epochs, history.history['loss'], label='Loss', marker='o')
        ax_loss.plot(epochs, history.history['val_loss'], label='Validation loss', marker='s')
        ax_loss.set_title('Loss over epochs')
        ax_loss.set_xlabel('Epochs')
        ax_loss.set_ylabel('Loss')
        ax_loss.legend()
        ax_loss.grid(True)

        return fig_psnr, fig_loss 

def get_acc_loss_curves_by_epoch(histories: list[keras.callbacks.History], overlay=False):
    N_FOLDS = len(histories)
    max_epochs = max(len(fold.history['acc']) for fold in histories)  # Find the maximum epochs across folds
    epochs = np.arange(1, max_epochs + 1, dtype=int)  # Epochs range from 1 to max epochs

    # Initialize lists for storing accuracies and losses for each fold
    accuracies = []
    val_accuracies = []
    losses = []
    val_losses = []

    for fold in histories:
        n_epochs = len(fold.history['acc'])  # Number of epochs for this fold
        accuracies.append(fold.history['acc'] + [None] * (max_epochs - n_epochs))  # Fill remaining epochs with None
        val_accuracies.append(fold.history['val_acc'] + [None] * (max_epochs - n_epochs))
        losses.append(fold.history['loss'] + [None] * (max_epochs - n_epochs))
        val_losses.append(fold.history['val_loss'] + [None] * (max_epochs - n_epochs))

    accuracies = np.array(accuracies, dtype=object)  # Use object dtype to allow None values
    val_accuracies = np.array(val_accuracies, dtype=object)
    losses = np.array(losses, dtype=object)
    val_losses = np.array(val_losses, dtype=object)

    # Calculate averages for each epoch, ignoring None values
    mean_accuracy = np.nanmean(np.where(accuracies == None, np.nan, accuracies), axis=0)
    mean_val_accuracy = np.nanmean(np.where(val_accuracies == None, np.nan, val_accuracies), axis=0)
    mean_loss = np.nanmean(np.where(losses == None, np.nan, losses), axis=0)
    mean_val_loss = np.nanmean(np.where(val_losses == None, np.nan, val_losses), axis=0)

    ALPHA = 0.15
    if overlay:
        fig, ax = plt.subplots(nrows=1, ncols=2, sharex=True, figsize=(14, 5))

        # Plot each fold
        for fold_i in range(N_FOLDS):
            fold_epochs = np.arange(1, len(histories[fold_i].history['acc']) + 1, dtype=int)
            ax[0].plot(fold_epochs, accuracies[fold_i][:len(fold_epochs)], 'o--b', alpha=ALPHA)
            ax[0].plot(fold_epochs, val_accuracies[fold_i][:len(fold_epochs)], 'o--', color='orange', alpha=ALPHA)
            ax[1].plot(fold_epochs, losses[fold_i][:len(fold_epochs)], 'o--b', alpha=ALPHA)
            ax[1].plot(fold_epochs, val_losses[fold_i][:len(fold_epochs)], 'o--', color='orange', alpha=ALPHA)
        
        # Plot mean
        ax[0].plot(epochs, mean_accuracy, 'D-b', markersize=7, label='Training')
        ax[0].plot(epochs, mean_val_accuracy, 'D-', markersize=7, color='orange', label='Validation')
        ax[1].plot(epochs, mean_loss, 'D-b', markersize=7, label='Training')
        ax[1].plot(epochs, mean_val_loss, 'D-', markersize=7, color='orange', label='Validation')

        ax[0].set_title('Average accuracy over all folds')
        ax[0].set_ylabel('Accuracy')
        ax[0].set_ylim(bottom=0, top=1)

        ax[1].set_title('Average loss over all folds')
        ax[1].set_ylabel('Loss')
        ax[1].set_ylim(bottom=0)

        for j in range(2):
            ax[j].set_xlabel('Epochs')
            ax[j].xaxis.set_major_locator(mticker.MultipleLocator(1))
            ax[j].legend(loc='upper left')
            ax[j].grid()

    else:
        fig, ax = plt.subplots(
            nrows=N_FOLDS,
            ncols=2, 
            sharex='none',
            sharey='col',
            figsize=(14, 5 * N_FOLDS)
        )

        for fold_i in range(N_FOLDS):
            fold_epochs = np.arange(1, len(histories[fold_i].history['acc']) + 1, dtype=int)

            ax[fold_i, 0].plot(fold_epochs, accuracies[fold_i][:len(fold_epochs)], 'o-b', label='Training')
            ax[fold_i, 0].plot(fold_epochs, val_accuracies[fold_i][:len(fold_epochs)], 'o--', color='orange', label='Validation')
            ax[fold_i, 0].set_title(f'Fold {fold_i + 1} - Accuracy')
            ax[fold_i, 0].set_ylabel('Accuracy')
            ax[fold_i, 0].set_ylim(bottom=0, top=1)

            ax[fold_i, 1].plot(fold_epochs, losses[fold_i][:len(fold_epochs)], 'o-b', label='Training')
            ax[fold_i, 1].plot(fold_epochs, val_losses[fold_i][:len(fold_epochs)], 'o--', color='orange', label='Validation')
            ax[fold_i, 1].set_title(f'Fold {fold_i + 1} - Loss')
            ax[fold_i, 1].set_ylabel('Loss')

            # Features common to both columns of subplots
            for j in range(2):
                ax[fold_i, j].set_xlabel('Epochs')
                ax[fold_i, j].legend(loc='upper left')
                ax[fold_i, j].xaxis.set_major_locator(mticker.MultipleLocator(1))
                ax[fold_i, j].grid()

        fig.suptitle('Training Accuracy and Loss', fontsize=16)
        fig.tight_layout(rect=[0, 0, 1, 0.98])
        
    return fig


def get_acc_loss_curves_by_fold(histories: list[keras.callbacks.History], overlay=False):
    N_FOLDS = len(histories)
    max_epochs = max(len(fold.history['acc']) for fold in histories)
    folds = np.arange(1, N_FOLDS + 1, dtype=int)

    # Initialize lists for storing accuracies and losses for each epoch
    epoch_accuracies = []
    epoch_val_accuracies = []
    epoch_losses = []
    epoch_val_losses = []

    for epoch in range(max_epochs):
        fold_accuracies = []
        fold_val_accuracies = []
        fold_losses = []
        fold_val_losses = []

        for fold in histories:
            if epoch < len(fold.history['acc']):
                fold_accuracies.append(fold.history['acc'][epoch])
                fold_val_accuracies.append(fold.history['val_acc'][epoch])
                fold_losses.append(fold.history['loss'][epoch])
                fold_val_losses.append(fold.history['val_loss'][epoch])
            else:
                fold_accuracies.append(None)
                fold_val_accuracies.append(None)
                fold_losses.append(None)
                fold_val_losses.append(None)

        epoch_accuracies.append(fold_accuracies)
        epoch_val_accuracies.append(fold_val_accuracies)
        epoch_losses.append(fold_losses)
        epoch_val_losses.append(fold_val_losses)

    epoch_accuracies = np.array(epoch_accuracies, dtype=object)
    epoch_val_accuracies = np.array(epoch_val_accuracies, dtype=object)
    epoch_losses = np.array(epoch_losses, dtype=object)
    epoch_val_losses = np.array(epoch_val_losses, dtype=object)

    ALPHA = 0.15
    if overlay:
        if max_epochs == 1:
            print("WARNING: plot is identical regardless of overlay setting for epochs=1")

        fig, ax = plt.subplots(nrows=1, ncols=2, sharex=True, figsize=(14, 5))

        # Plot each epoch
        for epoch_i in range(max_epochs):
            ax[0].plot(folds, epoch_accuracies[epoch_i], 'o--b', alpha=ALPHA)
            ax[0].plot(folds, epoch_val_accuracies[epoch_i], 'o--', color='orange', alpha=ALPHA)

            ax[1].plot(folds, epoch_losses[epoch_i], 'o--b', alpha=ALPHA)
            ax[1].plot(folds, epoch_val_losses[epoch_i], 'o--', color='orange', alpha=ALPHA)

        # Plot mean across epochs for each fold
        mean_accuracy_per_fold = np.nanmean(epoch_accuracies, axis=0)
        mean_val_accuracy_per_fold = np.nanmean(epoch_val_accuracies, axis=0)
        mean_loss_per_fold = np.nanmean(epoch_losses, axis=0)
        mean_val_loss_per_fold = np.nanmean(epoch_val_losses, axis=0)

        ax[0].plot(folds, mean_accuracy_per_fold, 'D-b', markersize=7, label='Training')
        ax[0].plot(folds, mean_val_accuracy_per_fold, 'D-', color='orange', markersize=7, label='Validation')
        ax[1].plot(folds, mean_loss_per_fold, 'D-b', markersize=7, label='Training')
        ax[1].plot(folds, mean_val_loss_per_fold, 'D-', color='orange', markersize=7, label='Validation')

        ax[0].set_title('Average accuracy over all epochs')
        ax[0].set_ylabel('Accuracy')
        ax[0].set_ylim(bottom=0, top=1)

        ax[1].set_title('Average loss over all epochs')
        ax[1].set_ylabel('Loss')
        ax[1].set_ylim(bottom=0)

        for j in range(2):
            ax[j].set_xlabel('Folds')
            ax[j].xaxis.set_major_locator(mticker.MultipleLocator(1))
            ax[j].legend(loc='upper left')
            ax[j].grid()

    else:
        
        # Handle case where there is only one epoch
        if max_epochs == 1:
            print("WARNING: plot is identical regardless of overlay setting for epochs=1")
            fig, ax = plt.subplots(nrows=1, ncols=2, figsize=(14, 5))
            ax = np.expand_dims(ax, axis=0)  # Add extra dimension to keep consistent indexing

        else:
            fig, ax = plt.subplots(
                nrows=max_epochs,
                ncols=2, 
                sharex='none',
                sharey='col',
                figsize=(14, 5 * max_epochs)
            )

        for epoch_i in range(max_epochs):
            ax[epoch_i, 0].plot(folds, epoch_accuracies[epoch_i], 'o-b', label='Training')
            ax[epoch_i, 0].plot(folds, epoch_val_accuracies[epoch_i], 'o--', color='orange', label='Validation')
            ax[epoch_i, 0].set_title(f'Epoch {epoch_i + 1} - Accuracy')
            ax[epoch_i, 0].set_ylabel('Accuracy')
            ax[epoch_i, 0].set_ylim(bottom=0, top=1)

            ax[epoch_i, 1].plot(folds, epoch_losses[epoch_i], 'o-b', label='Training')
            ax[epoch_i, 1].plot(folds, epoch_val_losses[epoch_i], 'o--', color='orange', label='Validation')
            ax[epoch_i, 1].set_title(f'Epoch {epoch_i + 1} - Loss')
            ax[epoch_i, 1].set_ylabel('Loss')

            for j in range(2):
                ax[epoch_i, j].set_xlabel('Folds')
                ax[epoch_i, j].legend(loc='upper left')
                ax[epoch_i, j].xaxis.set_major_locator(mticker.MultipleLocator(1))
                ax[epoch_i, j].grid()

        fig.suptitle('Training Accuracy and Loss by Fold', fontsize=16)
        fig.tight_layout(rect=[0, 0, 1, 0.98])

    return fig


def image_to_ground_truth_patch(image_path, patch_coords=None, patch_size=192,
                                zero_one_normalisation=True, greyscale=True):

    if greyscale:
        original_image = cv2.imread(image_path, cv2.IMREAD_GRAYSCALE)
        original_image = np.expand_dims(original_image, axis=-1)
    else:
        original_image = cv2.imread(image_path, cv2.IMREAD_COLOR)

    if zero_one_normalisation:
        original_image = original_image.astype(np.float32) / 255.0

    h, w, _ = original_image.shape
    if h < patch_size or w < patch_size:
        raise ValueError(f"Image size ({h}, {w}) is smaller than patch size {patch_size}.")

    if patch_coords is None:
        # Select a random patch
        top_left_w = np.random.randint(0, w - patch_size + 1)
        top_left_h = np.random.randint(0, h - patch_size + 1)
    else:
        top_left_w = patch_coords[0]
        top_left_h = patch_coords[1]
    top_left_coords = (top_left_w, top_left_h)

    ground_truth_patch = original_image[top_left_h:top_left_h + patch_size, top_left_w:top_left_w + patch_size] 

    return original_image, ground_truth_patch, top_left_coords


def plot_ground_truth_with_patch(original_image, top_left_coords, patch_size):
    ground_truth_fig, ax = plt.subplots()

    ax.imshow(original_image, cmap='gray')
    ax.axis("off")
    ax.set_title("Original Image")
    rect = matplotlib.patches.Rectangle(
        top_left_coords, patch_size, patch_size, 
        linewidth=2, edgecolor="orange", facecolor="none"
    )
    ax.add_patch(rect)
    ground_truth_fig.tight_layout()

    return ground_truth_fig

def plot_patches(ground_truth_patch, noisy_patch, denoised_patch):
    patches_fig, axes = plt.subplots(1, 3, figsize=(15, 5))

    axes[0].imshow(ground_truth_patch.squeeze(), cmap='gray')
    axes[0].axis("off")
    axes[0].set_title("Ground Truth Patch\n", fontdict={'fontsize':16})

    axes[1].imshow(noisy_patch.squeeze(), cmap='gray')
    axes[1].axis("off")
    axes[1].set_title("Noisy Patch\n", fontdict={'fontsize':16})

    axes[2].imshow(denoised_patch.squeeze(), cmap='gray')
    axes[2].axis("off")
    axes[2].set_title("Denoised Patch\n", fontdict={'fontsize':16})

    patches_fig.tight_layout()

    return patches_fig

def test_model_on_image(image_path, model, patch_coords=None, patch_size=192, 
                        zero_one_normalisation=True, greyscale=True,
                        stddev=None):
    original_image, ground_truth_patch, top_left_coords = image_to_ground_truth_patch(
        image_path, patch_coords, patch_size, zero_one_normalisation, greyscale
    )
    noisy_patch = noise_models.gaussian_noise(ground_truth_patch, stddev=stddev) 
    
    denoised_patch = model.predict(np.expand_dims(noisy_patch, axis=0))
    denoised_patch = np.clip(denoised_patch, 0, 1) * 255.0
    denoised_patch = denoised_patch.astype(np.uint8)

    ground_truth_fig = plot_ground_truth_with_patch(
        original_image, top_left_coords=top_left_coords, patch_size=patch_size
    )

    patches_fig = plot_patches(ground_truth_patch, noisy_patch, denoised_patch)

    return ground_truth_fig, patches_fig


def compare_two_models_denoising(
        image_path, model1, model2, patch_coords=None,
        patch_size=192, zero_one_normalisation=True,
        greyscale=True, stddev=None, model1_name=None, model2_name=None):

    original_image, ground_truth_patch, top_left_coords = image_to_ground_truth_patch(
        image_path, patch_coords, patch_size, zero_one_normalisation, greyscale
    )
    
    noisy_patch = noise_models.gaussian_noise(ground_truth_patch, stddev=stddev) 

    denoised_patch_1 = model1.predict(np.expand_dims(noisy_patch, axis=0))
    denoised_patch_1 = np.clip(denoised_patch_1, 0, 1) * 255.0
    denoised_patch_1 = denoised_patch_1.astype(np.uint8)
    
    denoised_patch_2 = model2.predict(np.expand_dims(noisy_patch, axis=0))
    denoised_patch_2 = np.clip(denoised_patch_2, 0, 1) * 255.0
    denoised_patch_2 = denoised_patch_2.astype(np.uint8)

    # Plot the original image with the patch rectangle
    ground_truth_fig = plot_ground_truth_with_patch(
        original_image, top_left_coords=top_left_coords, patch_size=patch_size
    )

    # Plot the ground truth patch, noisy patch, and both denoised patches
    patches_fig, axes = plt.subplots(1, 4, figsize=(14, 5))

    fontsize = 17

    axes[0].imshow(ground_truth_patch.squeeze(), cmap='gray')
    axes[0].axis("off")
    axes[0].set_title("Ground Truth Patch\n", fontdict={'fontsize':fontsize})

    axes[1].imshow(noisy_patch.squeeze(), cmap='gray')
    axes[1].axis("off")
    axes[1].set_title("Noisy Patch\n", fontdict={'fontsize':fontsize})

    # Plot Denoised Patch from Model 1
    axes[2].imshow(denoised_patch_1.squeeze(), cmap='gray')
    axes[2].axis("off")
    if model1_name is None:
        axes[2].set_title("Denoised Patch (Model 1)\n", fontdict={'fontsize':fontsize})
    else:
        axes[2].set_title(f"Denoised Patch ({model1_name})\n", fontdict={'fontsize':fontsize})

    # Plot Denoised Patch from Model 2
    axes[3].imshow(denoised_patch_2.squeeze(), cmap='gray')
    axes[3].axis("off")
    if model2_name is None:
        axes[3].set_title("Denoised Patch (Model 2)\n", fontdict={'fontsize':fontsize})
    else:
        axes[3].set_title(f"Denoised Patch ({model2_name})\n", fontdict={'fontsize':fontsize})

    patches_fig.tight_layout(pad=0.2)
    # patches_fig.subplots_adjust(top=0.85)

    return ground_truth_fig, patches_fig<|MERGE_RESOLUTION|>--- conflicted
+++ resolved
@@ -63,15 +63,9 @@
     num_epochs = len(history.history['psnr'])
     epochs = np.arange(1, num_epochs + 1, dtype=int)
 
-    border_space = 0.05
-
     if together:
         # Create a single figure with 2 subplots side by side
-<<<<<<< HEAD
-        fig, (ax_psnr, ax_loss) = plt.subplots(1, 2, figsize=(12, 5))
-=======
         fig, (ax_psnr, ax_loss) = plt.subplots(1, 2, figsize=(14, 5))
->>>>>>> 6c429c06
         
         # PSNR Plot
         ax_psnr.plot(epochs, history.history['psnr'], label='PSNR', marker='o')
@@ -92,10 +86,7 @@
         ax_loss.grid(True)
 
         fig.tight_layout()
-<<<<<<< HEAD
-=======
-
->>>>>>> 6c429c06
+
         return fig
     
     else:
