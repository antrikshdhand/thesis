--- conflicted
+++ resolved
@@ -30,13 +30,9 @@
                  batch_size: int = 32, 
                  shuffle: bool = True, 
                  conv_channel: bool = True, 
-<<<<<<< HEAD
+                 zero_one_normalised: bool = False,
                  X_only: bool = False,
                  **kwargs):
-=======
-                 zero_one_normalised: bool = False,
-                 X_only: bool = False):
->>>>>>> 84ffe0e0
         """
         Initialise the generator.
 
